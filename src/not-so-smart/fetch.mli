--- conflicted
+++ resolved
@@ -13,7 +13,6 @@
     (Flow : FLOW with type 'a fiber = 'a Scheduler.s)
     (Uid : UID)
     (Ref : REF) : sig
-<<<<<<< HEAD
   module V1 : sig
     val fetch :
       ?uses_git_transport:bool ->
@@ -28,7 +27,7 @@
       (Uid.t, Uid.t * int ref * int64, 'g) store ->
       (Uid.t, _, Uid.t * int ref * int64, 'g, Scheduler.t) access ->
       V1.configuration ->
-      (string * int * int -> unit) ->
+      (string * int * int -> unit IO.t) ->
       (Ref.t * Uid.t) list IO.t
   end
 
@@ -50,21 +49,4 @@
       Wire_proto_v2.Proto_vals_v2.Ls_refs.request ->
       Wire_proto_v2.Proto_vals_v2.Ls_refs.response IO.t
   end
-=======
-  val fetch_v1 :
-    ?uses_git_transport:bool ->
-    ?push_stdout:(string -> unit) ->
-    ?push_stderr:(string -> unit) ->
-    capabilities:Smart.Capability.t list ->
-    ?deepen:[ `Depth of int | `Timestamp of int64 ] ->
-    ?want:[ `All | `Some of Ref.t list | `None ] ->
-    host:string ->
-    string ->
-    Flow.t ->
-    (Uid.t, Uid.t * int ref * int64, 'g) store ->
-    (Uid.t, _, Uid.t * int ref * int64, 'g, Scheduler.t) access ->
-    configuration ->
-    (string * int * int -> unit IO.t) ->
-    (Ref.t * Uid.t) list IO.t
->>>>>>> 57034507
 end