--- conflicted
+++ resolved
@@ -64,23 +64,8 @@
  (name nss)
  (public_name git.nss)
  (modules nss fetch push)
-<<<<<<< HEAD
  (libraries fmt result rresult logs ipaddr domain-name smart sigs neg pck
    capability git.nss.state-flow git.nss.state wire_proto_v2))
-=======
- (libraries
-  fmt
-  result
-  rresult
-  logs
-  ipaddr
-  domain-name
-  smart
-  sigs
-  neg
-  pck
-  git.nss.smart-flow))
->>>>>>> 57034507
 
 (library
  (name unixiz)
@@ -92,36 +77,7 @@
  (name smart_git)
  (public_name git.nss.git)
  (modules smart_git smart_git_intf)
-<<<<<<< HEAD
- (libraries bigarray-compat capability mimic mirage-flow unixiz ipaddr
+ (libraries capability base64 mimic mirage-flow unixiz ipaddr
    decompress.de decompress.zl cstruct logs astring result rresult
    bigstringaf fmt emile lwt domain-name uri sigs smart pck nss digestif
-   carton carton-lwt))
-=======
- (libraries
-  base64
-  mimic
-  mirage-flow
-  unixiz
-  ipaddr
-  decompress.de
-  decompress.zl
-  cstruct
-  logs
-  astring
-  result
-  rresult
-  bigstringaf
-  fmt
-  emile
-  lwt
-  domain-name
-  uri
-  sigs
-  smart
-  pck
-  nss
-  digestif
-  carton
-  carton-lwt))
->>>>>>> 57034507
+   carton carton-lwt))