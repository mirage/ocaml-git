--- conflicted
+++ resolved
@@ -39,13 +39,8 @@
         pp_error = Flow.pp_error;
       }
 
-<<<<<<< HEAD
   let push ?(uses_git_transport = true) ~capabilities:client_caps cmds ~host
       path flow store access push_cfg pack =
-=======
-  let push ?(uses_git_transport = false) ~capabilities:client_caps cmds ~host
-      path flow store access { stateless } pack =
->>>>>>> 57034507
     let fiber ctx =
       let open Smart in
       let* () =
@@ -55,20 +50,12 @@
         else return ()
       in
       let* v = recv ctx advertised_refs in
-<<<<<<< HEAD
       let server_caps = Smart.Advertised_refs.capabilities v in
       Context.replace_server_caps ctx server_caps;
       return (Smart.Advertised_refs.map ~fuid:Uid.of_hex ~fref:Ref.v v)
     in
     let ctx = Smart.Context.make ~client_caps in
     State_flow.run sched fail Smart.pp_error io flow (fiber ctx) |> prj
-=======
-      Context.replace_server_caps ctx (Smart.Advertised_refs.capabilities v);
-      return (Smart.Advertised_refs.map ~fuid:Uid.of_hex ~fref:Ref.v v)
-    in
-    let ctx = Smart.Context.make ~client_caps in
-    Smart_flow.run sched fail io flow (fiber ctx) |> prj
->>>>>>> 57034507
     >>= fun advertised_refs ->
     Pck.commands sched ~capabilities:client_caps ~equal:Ref.equal
       ~deref:access.Sigs.deref store cmds
@@ -113,13 +100,8 @@
               Log.debug (fun m ->
                   m "report-status capability: %b." report_status);
               if report_status then
-<<<<<<< HEAD
                 State_flow.run sched fail Smart.pp_error io flow
                   Smart.(recv ctx status)
-=======
-                Smart_flow.run sched fail io flow
-                  Smart.(recv ctx (status side_band))
->>>>>>> 57034507
                 |> prj
                 >>| Smart.Status.map ~f:Ref.v
               else if uses_git_transport then
