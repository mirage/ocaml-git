(** Module for decoding Git pkt lines, as specified at
    https://github.com/git/git/blob/master/Documentation/technical/protocol-common.txt

    We define a "packet line" (aka a "packet") as

      |   4 bytes   || (enc-pkt-len)-4 |
      [ enc-pkt-len ][   pkt-content   ]
      |-------    pkt-len        ------|

    Example: "0009done\n" where [enc-pkt-len = 4] and [pkt-content = "done"] given we
    usually trim LF ("\n").

    "Encoded" packet length, [enc-pkt-len], is the first 4 bytes in the packet
    that encode the length of the packet in hex. It can have specific values of 0, 1, 2
    to encode flush, delimiter, and message (response end) packets respectively.
    Otherwise, it should be >= 4, i.e., 4 length bytes + the length of the packet content.

    In the docs, we define [min_pkt_len = 4] as in specs. *)

type decoder = { buffer : bytes; mutable pos : int; mutable max : int }

val io_buffer_size : int
val create : unit -> decoder
val of_string : string -> decoder
val end_of_input : decoder -> int

type error =
  [ `End_of_input
  | `Expected_char of char
  | `Unexpected_char of char
  | `Expected_string of string
  | `Expected_eol
  | `Expected_eol_or_space
  | `Unexpected_end_of_input
  | `No_enough_space
  | `Assert_predicate of char -> bool
  | `Invalid_pkt_line of string ]

val pp_error : error Fmt.t

type 'err info = { error : 'err; buffer : bytes; committed : int }

exception Leave of error info

type ('v, 'err) state =
  | Done of 'v
  | Read of {
      buffer : bytes;
      off : int;
      len : int;
      continue : int -> ('v, 'err) state;
      eof : unit -> ('v, 'err) state;
    }
  | Error of 'err info

val return : 'v -> decoder -> ('v, 'err) state
val bind : ('a, 'b) state -> f:('a -> ('c, 'b) state) -> ('c, 'b) state
val ( >>= ) : ('a, 'b) state -> ('a -> ('c, 'b) state) -> ('c, 'b) state

val leave_with : decoder -> error -> 'never
(** [leave_with d error] raises [Leave { error; buffer = d.buffer; committed = d.pos }]

  @raise Leave *)

val safe :
  (decoder -> ('v, ([> error ] as 'err)) state) -> decoder -> ('v, 'err) state
(** [safe k decoder] wraps a call [k decoder] in a try-with block;
    if exception [Leave err] is raised, the function returns [Error of err] *)

val fail : decoder -> ([> error ] as 'err) -> ('v, 'err) state
val peek_char : decoder -> char option
val string : string -> decoder -> unit
val junk_char : decoder -> unit

val while1 : (char -> bool) -> decoder -> bytes * int * int
(** @return [decoder.buffer], updated [decoder.pos], # of bytes read *)

val at_least_one_pkt : decoder -> bool
(** returns true if [decoder.max - decoder.pos] is [>= min_pkt_len] and [>= pkt_len],
    where [pkt_len] is the length of a pkt line starting at [decoder.pos]. *)

val at_least_one_line : decoder -> bool

val prompt :
  ?strict:bool ->
  (decoder -> ('v, ([> error ] as 'err)) state) ->
  decoder ->
  ('v, 'err) state

val peek_while_eol : decoder -> bytes * int * int
val peek_while_eol_or_space : decoder -> bytes * int * int
val peek_pkt : decoder -> bytes * int * int

type pkt =
  | Flush_pkt  (** length in hex 0000 *)
  | Delim_pkt  (** 0001 *)
  | Response_end_pkt  (** 0002 *)
  | Invalid_len_pkt of int  (** 0003 or 0004; the latter is meaningless *)
  | Pkt of (int * string)
      (** (enc-pkt-len, pkt-content) e.g., 0008done is represented as (8, "done") *)

val is_flush_pkt : pkt -> bool

val encoded_pkt_len : pkt -> int
(** returns the length of packet encoded in first 4 bytes of the packet
    e.g., for a packet "0008done", 8 is returned *)

val pkt_len_at_least_4 : pkt -> int
(** [pkt_len pkt] returns [max 4 (encoded_pkt_len pkt)],
    i.e., the returned value >= 4 *)

val peek_pkt' : ?trim:bool -> decoder -> pkt

val read_pkt : ?trim:bool -> decoder -> pkt
(** returns the packet and advances [decoder.pos] to packet's full length *)

val junk_pkt : decoder -> unit
(** increase [decoder.pos] by [max min_pkt_len pkt_len], where [pkt_len] is the length
    of the pkt line starting at the current value of [decoder.pos] (before increasing) and
    [min_pkt_len = 4].

    @raise Invalid_argument if there aren't 4 bytes representing the length *)

<<<<<<< HEAD
val junk_chars : int -> decoder -> unit
(** [junk_chars n d] increases [d.pos] by [n];
    can be used similar to [junk_pkt] when the length of a packet line is known from
    [peek_pkt], for example. *)

=======
>>>>>>> 57034507
val prompt_pkt :
  ?strict:bool ->
  (decoder -> ('a, ([> error ] as 'b)) state) ->
  decoder ->
<<<<<<< HEAD
  ('a, 'b) state
=======
  ('a, 'b) state

(**/*)

val pkt_len_unsafe : decoder -> int
>>>>>>> 57034507
<|MERGE_RESOLUTION|>--- conflicted
+++ resolved
@@ -121,24 +121,17 @@
 
     @raise Invalid_argument if there aren't 4 bytes representing the length *)
 
-<<<<<<< HEAD
 val junk_chars : int -> decoder -> unit
 (** [junk_chars n d] increases [d.pos] by [n];
     can be used similar to [junk_pkt] when the length of a packet line is known from
     [peek_pkt], for example. *)
 
-=======
->>>>>>> 57034507
 val prompt_pkt :
   ?strict:bool ->
   (decoder -> ('a, ([> error ] as 'b)) state) ->
   decoder ->
-<<<<<<< HEAD
-  ('a, 'b) state
-=======
   ('a, 'b) state
 
 (**/*)
 
-val pkt_len_unsafe : decoder -> int
->>>>>>> 57034507
+val pkt_len_unsafe : decoder -> int