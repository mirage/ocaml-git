--- conflicted
+++ resolved
@@ -78,7 +78,6 @@
         in
         List.fold_left fold [] have |> List.split
 
-<<<<<<< HEAD
   module V1 = struct
     let fetch ?(uses_git_transport = false) ?(push_stdout = ignore)
         ?(push_stderr = ignore) ~capabilities ?deepen ?want:(refs = `None) ~host
@@ -137,8 +136,11 @@
             State_flow.run sched io_raise Smart.pp_error io flow
               (recv_pack_state ctx)
             |> prj
-            >>= fun should_continue ->
-            if should_continue then read_pack () else return ()
+            >>= function
+            | `End_of_transmission -> return ()
+            | `Payload (str, off, len) -> pack (str, off, len) >>= read_pack
+            | `Stdout -> read_pack ()
+            | `Stderr -> read_pack ()
           in
           Log.debug (fun m -> m "Start to download PACK file.");
           read_pack () >>= fun () -> return (List.combine refs uids)
@@ -148,20 +150,6 @@
     let connect ?(uses_git_transport = false) ~host ~path ctx =
       let open Wire_proto_v2.Syntax in
       let return = Wire_proto_v2.return in
-=======
-  let fetch_v1 ?(uses_git_transport = false) ?(push_stdout = ignore)
-      ?(push_stderr = ignore) ~capabilities ?deepen ?want:(refs = `None) ~host
-      path flow store access fetch_cfg pack =
-    let client_caps =
-      (* XXX(dinosaure): HTTP ([stateless]) enforces no-done capabilities. Otherwise, you never
-         will receive the PACK file. *)
-      if fetch_cfg.Neg.no_done && not (no_done capabilities) then
-        `No_done :: capabilities
-      else capabilities
-    in
-    let prelude ctx =
-      let open Smart in
->>>>>>> 57034507
       let* () =
         if uses_git_transport then
           Wire_proto_v2.(
@@ -169,7 +157,6 @@
               (Proto_vals_v2.Proto_request.upload_pack ~host ~version:2 path))
         else return ()
       in
-<<<<<<< HEAD
       Wire_proto_v2.(recv ctx Witness.Capability_advertisement)
 
     let get_server_capabilities ?(uses_git_transport = false) ~host ~path ctx
@@ -195,45 +182,4 @@
       State_flow.run sched io_raise Wire_proto_v2.pp_error io flow ls_refs_resp
       |> prj
   end
-=======
-      let* v = recv ctx advertised_refs in
-      let v = Smart.Advertised_refs.map ~fuid:Uid.of_hex ~fref:Ref.v v in
-      let uids, refs = references refs (Smart.Advertised_refs.refs v) in
-      Smart.Context.replace_server_caps ctx
-        (Smart.Advertised_refs.capabilities v);
-      return (uids, refs)
-    in
-    let ctx = Smart.Context.make ~client_caps in
-    let negotiator = Neg.make ~compare:Uid.compare in
-    Neg.tips sched access store negotiator |> prj >>= fun () ->
-    Smart_flow.run sched fail io flow (prelude ctx) |> prj
-    >>= fun (uids, refs) ->
-    let hex =
-      { Neg.to_hex = Uid.to_hex; of_hex = Uid.of_hex; compare = Uid.compare }
-    in
-    Neg.find_common sched io flow fetch_cfg hex access store negotiator ctx
-      ?deepen uids
-    |> prj
-    >>= function
-    | `Close -> return []
-    | `Continue res ->
-        let recv_pack ctx =
-          let open Smart in
-          let side_band =
-            Smart.Context.is_cap_shared ctx `Side_band
-            || Smart.Context.is_cap_shared ctx `Side_band_64k
-          in
-          recv ctx (recv_pack ~push_stdout ~push_stderr side_band)
-        in
-        if res < 0 then Log.warn (fun m -> m "No common commits");
-        let rec go () =
-          Smart_flow.run sched fail io flow (recv_pack ctx) |> prj >>= function
-          | `End_of_transmission -> return ()
-          | `Payload (str, off, len) -> pack (str, off, len) >>= go
-          | `Stdout -> go ()
-          | `Stderr -> go ()
-        in
-        Log.debug (fun m -> m "Start to download PACK file.");
-        go () >>= fun () -> return (List.combine refs uids)
->>>>>>> 57034507
 end