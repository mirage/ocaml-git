let ( <.> ) f g x = f (g x)

module Advertised_refs = struct
  type ('uid, 'reference) t = {
    shallows : 'uid list;
    refs : ('uid * 'reference * bool) list;
    capabilities : Capability.t list;
    version : int;
  }

  let equal_shallows ~uid:equal_uid l0 l1 =
    if List.length l0 <> List.length l1 then false
    else List.for_all (fun uid0 -> List.exists (equal_uid uid0) l1) l0

  let equal_advertised_refs ~uid:equal_uid ~reference:equal_reference l0 l1 =
    if List.length l0 <> List.length l1 then false
    else
      List.for_all
        (fun (uid0, ref0, peeled0) ->
          List.exists
            (fun (uid1, ref1, peeled1) ->
              equal_uid uid0 uid1
              && equal_reference ref0 ref1
              && peeled0 = peeled1)
            l1)
        l0

  let equal_capabilities l0 l1 =
    if List.length l0 <> List.length l1 then false
    else List.for_all (fun c0 -> List.exists (Capability.equal c0) l1) l0

  let equal ~uid:equal_uid ~reference:equal_reference a b =
    equal_shallows ~uid:equal_uid a.shallows b.shallows
    && equal_advertised_refs ~uid:equal_uid ~reference:equal_reference a.refs
         b.refs
    && equal_capabilities a.capabilities b.capabilities
    && a.version = b.version

  let head { refs; _ } =
    try
      let uid, _, _ =
        List.find (function _, "HEAD", false -> true | _ -> false) refs
      in
      Some uid
    with _exn -> None

  let reference ~equal ?(peeled = false) refname { refs; _ } =
    try
      let uid, _, _ =
        List.find
          (fun (_, refname', peeled') ->
            equal refname refname' && peeled = peeled')
          refs
      in
      Some uid
    with _exn -> None

  let references ~equal ?(peeled = false) refnames { refs; _ } =
    let fold acc (uid, refname', peeled') =
      if List.exists (equal refname') refnames && peeled = peeled' then
        uid :: acc
      else acc
    in
    List.fold_left fold [] refs

  let refs { refs; _ } = refs
  let capabilities { capabilities; _ } = capabilities

  let map ~fuid ~fref { shallows; refs; capabilities; version } =
    let shallows = List.map fuid shallows in
    let refs =
      List.map (fun (uid, ref, peeled) -> fuid uid, fref ref, peeled) refs
    in
    { shallows; refs; capabilities; version }

  let pp ppf { shallows; refs; capabilities; version } =
    Fmt.pf ppf "version %d@ " version;
    match refs with
    | [] ->
        Fmt.pf ppf "0 capabilities^{}@ ";
        Fmt.pf ppf "%a@," Fmt.(Dump.list Capability.pp) capabilities;
        List.iter (Fmt.pf ppf "shallow %s@ ") shallows
    | head :: refs ->
        let pp_ref ppf (uid, refname, peeled) =
          if peeled then Fmt.pf ppf "%s %s^{}" uid refname
          else Fmt.pf ppf "%s %s" uid refname
        in
        Fmt.pf ppf "%a@ " pp_ref head;
        Fmt.pf ppf "%a@ " Fmt.(Dump.list Capability.pp) capabilities;
        List.iter (Fmt.pf ppf "%a@ " pp_ref) refs;
        List.iter (Fmt.pf ppf "shallow %s@ ") shallows

  let v1 ?(shallows = []) ?(capabilities = []) refs =
    { shallows; capabilities; refs; version = 1 }
end

module Proto_request = struct
  type t = {
    path : string;
    host : string * int option;
    version : int;
    request_command : [ `Upload_pack | `Receive_pack | `Upload_archive ];
  }

  let upload_pack ~host ?port ?(version = 2) path =
    let host = host, port in
    { request_command = `Upload_pack; host; version; path }

  let receive_pack ~host ?port ?(version = 1) path =
    let host = host, port in
    { request_command = `Receive_pack; host; version; path }

  let pp ppf { path; host; request_command; version } =
    let pp_request_command ppf = function
      | `Upload_pack -> Fmt.pf ppf "git-upload-pack"
      | `Receive_pack -> Fmt.pf ppf "git-receive-pack"
      | `Upload_archive -> Fmt.pf ppf "git-upload-archive"
    in
    let pp_host ppf = function
      | host, Some port -> Fmt.pf ppf "%s:%d" host port
      | host, None -> Fmt.string ppf host
    in
    Fmt.pf ppf "%a %s %a %a" pp_request_command request_command path
      Fmt.(const string " host=" ++ pp_host)
      host
      Fmt.(const string " version=" ++ int)
      version
end

module Want = struct
  type ('uid, 'reference) t = {
    wants : 'uid * 'uid list;
    shallows : 'uid list;
    deepen :
      [ `Depth of int | `Timestamp of int64 | `Not of 'reference ] option;
    filter : Filter.t option;
    capabilities : Capability.t list;
  }

  let want ~capabilities ?deepen ?filter ?(shallows = []) ?(others = []) hash =
    { wants = hash, others; shallows; deepen; filter; capabilities }
end

module Result = struct
  type 'uid t = NAK | ACK of 'uid

  let pp ppf = function
    | NAK -> Fmt.pf ppf "NAK"
    | ACK common -> Fmt.pf ppf "ACK %s" common
end

module Negotiation = struct
  type 'uid t =
    | ACK of 'uid
    | ACK_continue of 'uid
    | ACK_ready of 'uid
    | ACK_common of 'uid
    | NAK

  let is_common = function ACK_common _ -> true | _ -> false
  let is_ready = function ACK_ready _ -> true | _ -> false
  let is_nak = function NAK -> true | _ -> false

  let pp ppf = function
    | ACK uid -> Fmt.pf ppf "ACK %s" uid
    | ACK_continue uid -> Fmt.pf ppf "ACK %s continue" uid
    | ACK_ready uid -> Fmt.pf ppf "ACK %s ready" uid
    | ACK_common uid -> Fmt.pf ppf "ACK %s common" uid
    | NAK -> Fmt.pf ppf "NAK"

  let map ~f = function
    | ACK uid -> ACK (f uid)
    | ACK_continue uid -> ACK_continue (f uid)
    | ACK_ready uid -> ACK_ready (f uid)
    | ACK_common uid -> ACK_common (f uid)
    | NAK -> NAK
end

module Commands = struct
  type ('uid, 'ref) command =
    | Create of 'uid * 'ref
    | Delete of 'uid * 'ref
    | Update of 'uid * 'uid * 'ref

  let map_command ~fuid ~fref = function
    | Create (uid, ref) -> Create (fuid uid, fref ref)
    | Delete (uid, ref) -> Delete (fuid uid, fref ref)
    | Update (a, b, ref) -> Update (fuid a, fuid b, fref ref)

  type ('uid, 'ref) t = {
    capabilities : Capability.t list;
    commands : ('uid, 'ref) command * ('uid, 'ref) command list;
  }

  let capabilities { capabilities; _ } = capabilities

  let pp_command pp_uid pp_ref ppf = function
    | Create (uid, r) ->
        Fmt.pf ppf "@[<1>(Create@ @[<1>(%a,@ %a)@])@]" pp_uid uid pp_ref r
    | Delete (uid, r) ->
        Fmt.pf ppf "@[<1>(Delete@ @[<1>(%a,@ %a)@])@]" pp_uid uid pp_ref r
    | Update (a, b, r) ->
        Fmt.pf ppf "@[<1>(Update@ @[<1>(%a,@ %a,@ %a)@])@]" pp_uid a pp_uid b
          pp_ref r

  let pp pp_uid pp_ref ppf { capabilities; commands } =
    Fmt.pf ppf "{ @[<hov>capabilities= @[<hov>%a@];@ commands= @[<hov>%a@];@] }"
      Fmt.(Dump.list Capability.pp)
      capabilities
      Fmt.(
        Dump.pair (pp_command pp_uid pp_ref)
          Dump.(list (pp_command pp_uid pp_ref)))
      commands

  let create uid reference = Create (uid, reference)
  let delete uid reference = Delete (uid, reference)
  let update a b reference = Update (a, b, reference)

  let v ~capabilities ?(others = []) command =
    { capabilities; commands = command, others }

  let commands { commands = command, others; _ } = command :: others

  let map ~fuid ~fref { commands = command, others; capabilities } =
    let command = map_command ~fuid ~fref command in
    let others = List.map (map_command ~fuid ~fref) others in
    { commands = command, others; capabilities }
end

module Shallow = struct
  type 'uid t = Shallow of 'uid | Unshallow of 'uid

  let map ~f = function
    | Shallow v -> Shallow (f v)
    | Unshallow v -> Unshallow (f v)
end

module Status = struct
  type 'ref t = {
    result : (unit, string) result;
    commands : [ `FF of 'ref | `OK of 'ref | `ER of 'ref * string ] list;
  }

  let pp_commands pp_ref ppf = function
    | `FF reference -> Fmt.pf ppf "fast-forward %a" pp_ref reference
    | `OK reference -> Fmt.pf ppf "ok %a" pp_ref reference
    | `ER (reference, err) -> Fmt.pf ppf "error on %a: %s" pp_ref reference err

  let pp ppf { result; commands } =
    Fmt.pf ppf "{ @[<hov>result= %a;@ commands= @[<hov>%a@];@] }"
      Fmt.(Dump.result ~ok:(const string "done") ~error:string)
      result
      Fmt.(Dump.list (pp_commands string))
      commands

  let to_result { result; _ } = result

  let map ~f { result; commands } =
    let commands =
      let fold = function
        | `FF ref -> `FF (f ref)
        | `OK ref -> `OK (f ref)
        | `ER (ref, err) -> `ER (f ref, err)
      in
      List.map fold commands
    in
    { result; commands }

  let v ?(err = "An error occurred") cmds =
    let commands =
      let map = function
        | Ok (Commands.Create (_, ref))
        | Ok (Commands.Delete (_, ref))
        | Ok (Commands.Update (_, _, ref)) ->
            `OK ref
        | Error
            ( ( Commands.Create (_, ref)
              | Commands.Delete (_, ref)
              | Commands.Update (_, _, ref) ),
              err ) ->
            `ER (ref, err)
      in
      List.map map cmds
    in
    if List.exists (function `ER _ -> true | _ -> false) commands then
      { result = Error err; commands }
    else { result = Ok (); commands }
end

module Decoder = struct
  open Astring
  open Pkt_line.Decoder

  type nonrec error =
    [ error
    | `Invalid_advertised_ref of string
    | `Invalid_shallow of string
    | `Invalid_negotiation_result of string
    | `Invalid_side_band of string
    | `Invalid_ack of string
    | `Invalid_result of string
    | `Invalid_command_result of string
    | `Invalid_command of string
    | `Unexpected_flush
    | `Unexpected_pkt_line of string
    | `Invalid_pkt_line of string ]

  let pp_error ppf = function
    | #Pkt_line.Decoder.error as err -> Pkt_line.Decoder.pp_error ppf err
    | `Invalid_advertised_ref raw ->
        Fmt.pf ppf "Invalid advertised refererence (%S)" raw
    | `Invalid_shallow raw -> Fmt.pf ppf "Invalid shallow (%S)" raw
    | `Invalid_negotiation_result raw ->
        Fmt.pf ppf "Invalid negotiation result (%S)" raw
    | `Invalid_side_band raw -> Fmt.pf ppf "Invalid side-band (%S)" raw
    | `Invalid_ack raw -> Fmt.pf ppf "Invalid ack (%S)" raw
    | `Invalid_result raw -> Fmt.pf ppf "Invalid result (%S)" raw
    | `Invalid_command_result raw ->
        Fmt.pf ppf "Invalid result command (%S)" raw
    | `Unexpected_flush -> Fmt.string ppf "Unexpected flush"
<<<<<<< HEAD
=======
    | `Unexpected_pkt_line raw -> Fmt.pf ppf "Unexpected pkt-line (%S)" raw
    | `Invalid_command cmd -> Fmt.pf ppf "Invalid command (%S)" cmd
>>>>>>> 57034507

  let is_new_line = function '\n' -> true | _ -> false

  let peek_pkt ?(trim = true) decoder =
    let buf, off, len = peek_pkt decoder in
    let buf = Bytes.to_string buf in
    let res = String.Sub.v buf ~start:off ~stop:(off + len) in
    if trim then String.Sub.trim ~drop:is_new_line res else res

  let is_zero = function '0' -> true | _ -> false
  let v_zero = String.Sub.of_string "\000"
  let v_space = String.Sub.of_string " "
  let v_peeled = String.Sub.of_string "^{}"
  let v_shallow = String.Sub.of_string "shallow"
  let v_unshallow = String.Sub.of_string "unshallow"
  let v_version = String.Sub.of_string "version"
  let v_nak = String.Sub.of_string "NAK"
  let v_ack = String.Sub.of_string "ACK"

  let decode_advertised_refs decoder =
    let decode_shallows advertised_refs decoder =
      let rec go shallows decoder =
        let v = peek_pkt decoder in
        if String.Sub.is_empty v then (
          junk_pkt decoder;
          return { advertised_refs with Advertised_refs.shallows } decoder)
        else
          match String.Sub.cut ~sep:v_space v with
          | Some (_, uid) ->
              let uid = String.Sub.to_string uid in
              junk_pkt decoder;
              let k decoder = go (uid :: shallows) decoder in
              prompt_pkt k decoder
          | None -> fail decoder (`Invalid_shallow (String.Sub.to_string v))
      in
      go [] decoder
    in
    (* obj-id refname *)
    let decode_others_refs ~version ~head ~capabilities decoder =
      let rec go refs decoder =
        let v = peek_pkt decoder in
        if String.Sub.is_empty v then (
          junk_pkt decoder;
          return
            {
              Advertised_refs.capabilities;
              refs = List.rev refs;
              version;
              shallows = [];
            }
            decoder)
        else if String.Sub.is_prefix ~affix:v_shallow v then
          decode_shallows
            {
              Advertised_refs.capabilities;
              refs = List.rev refs;
              version;
              shallows = [];
            }
            decoder
        else
          match String.Sub.cut ~sep:v_space v with
          | Some (uid, reference) ->
              let uid = String.Sub.to_string uid in
              let reference, peeled =
                match String.Sub.cut ~rev:true ~sep:v_peeled reference with
                | Some (reference, _) -> String.Sub.to_string reference, true
                | None -> String.Sub.to_string reference, false
              in
              let k decoder = go ((uid, reference, peeled) :: refs) decoder in
              junk_pkt decoder;
              prompt_pkt k decoder
          | None ->
              fail decoder (`Invalid_advertised_ref (String.Sub.to_string v))
      in
      go [ head ] decoder
    in

    (* zero-id capabilities^{}\000capabilities *)
    let decode_no_ref ~version v decoder =
      let _, rest = Option.get (String.Sub.cut ~sep:v_space v) in
      match String.Sub.cut ~sep:v_zero rest with
      | Some (_, capabilities) ->
          let capabilities = String.Sub.fields capabilities in
          let capabilities =
            List.map
              (Capability.of_string <.> String.Sub.to_string)
              capabilities
          in
          junk_pkt decoder;
          let k decoder =
            let pkt = peek_pkt decoder in
            if String.Sub.length pkt = 0 then (
              junk_pkt decoder;
              return
                {
                  Advertised_refs.capabilities;
                  refs = [];
                  version;
                  shallows = [];
                }
                decoder)
            else
              fail decoder (`Invalid_advertised_ref (String.Sub.to_string pkt))
          in
          prompt_pkt k decoder
      | None -> fail decoder (`Invalid_advertised_ref (String.Sub.to_string v))
    in

    (* obj-id HEAD\000capabilities *)
    let decode_first_ref ~version v decoder =
      let uid, rest = Option.get (String.Sub.cut ~sep:v_space v) in
      match String.Sub.cut ~sep:v_zero rest with
      | Some (head, capabilities) ->
          let uid = String.Sub.to_string uid in
          let capabilities = String.Sub.fields capabilities in
          let capabilities =
            List.map
              (Capability.of_string <.> String.Sub.to_string)
              capabilities
          in
          let peeled = String.Sub.is_suffix ~affix:v_peeled head in
          let head =
            if peeled then
              String.Sub.with_range ~len:(String.Sub.length head - 3) head
            else head
          in
          let head = String.Sub.to_string head in
          junk_pkt decoder;
          let k decoder =
            decode_others_refs ~version ~head:(uid, head, peeled) ~capabilities
              decoder
          in
          prompt_pkt k decoder
      | None -> fail decoder (`Invalid_advertised_ref (String.Sub.to_string v))
    in

    (* zero-id capabilities^{}\000capabilities
       | obj-id HEAD\000capabilities *)
    let decode_refs ?(version = 1) decoder =
      let v = peek_pkt decoder in
      match String.Sub.cut ~sep:v_space v with
      | Some (uid, _) ->
          if String.Sub.for_all is_zero uid then
            decode_no_ref ~version v decoder
          else decode_first_ref ~version v decoder
      | None ->
          (* XXX(dinosaure): see [empty_clone]. *)
          junk_pkt decoder;
          return
            {
              Advertised_refs.shallows = [];
              Advertised_refs.refs = [];
              Advertised_refs.capabilities = [];
              Advertised_refs.version = 1;
            }
            decoder
    in

    (* version (1|2) *)
    let decode_version decoder =
      let v = peek_pkt decoder in
      if String.Sub.is_prefix ~affix:v_version v then
        match String.Sub.cut ~sep:v_space v with
        | Some (_, version) ->
            let version = int_of_string (String.Sub.to_string version) in
            junk_pkt decoder;
            prompt_pkt (decode_refs ~version) decoder
        | None -> decode_refs ~version:1 decoder
      else decode_refs decoder
    in

    (* only for HTTP *)
    let rec decode_comment ?(comment = false) decoder =
      let v = peek_pkt decoder in
      match String.Sub.head v with
      | Some '#' ->
          junk_pkt decoder;
          prompt_pkt (decode_comment ~comment:true) decoder
      | Some _ -> decode_version decoder
      | None ->
          (* XXX(dinosaure): HTTP starts with a comment AND [0000]. We must
           * consume it to correctly parse advertised refs then. However,
           * for an empty clone (over TCP), we must not consume it. *)
          if comment then junk_pkt decoder;
          prompt_pkt decode_version decoder
    in

    prompt_pkt decode_comment decoder

  let decode_result decoder =
    let k decoder =
      let v = peek_pkt decoder in
      if String.Sub.equal_bytes v v_nak then (
        junk_pkt decoder;
        return Result.NAK decoder)
      else
        match String.Sub.cut ~sep:v_space v with
        | Some (_, common) ->
            let common = String.Sub.to_string common in
            junk_pkt decoder;
            return (Result.ACK common) decoder
        | None ->
            fail decoder (`Invalid_negotiation_result (String.Sub.to_string v))
    in
    prompt_pkt k decoder

  let decode_packet ~trim decoder =
    let k decoder =
      let v = peek_pkt ~trim decoder in
      let r = String.Sub.to_string v in
      junk_pkt decoder;
      return r decoder
    in
    prompt_pkt k decoder

  let prompt_pack_without_sideband kcontinue keof decoder =
    if decoder.pos > 0 then (
      let rest = decoder.max - decoder.pos in
      Bytes.unsafe_blit decoder.buffer decoder.pos decoder.buffer 0 rest;
      decoder.max <- rest;
      decoder.pos <- 0);
    let rec go off =
      if off = Bytes.length decoder.buffer && decoder.pos > 0 then
        Error
          {
            error = `No_enough_space;
            buffer = decoder.buffer;
            committed = decoder.pos;
          }
      else if off - decoder.pos > 0 then (
        decoder.max <- off;
        safe kcontinue decoder)
      else
        Read
          {
            buffer = decoder.buffer;
            off;
            len = Bytes.length decoder.buffer - off;
            continue = (fun len -> go (off + len));
            eof = keof decoder;
          }
    in
    go decoder.max

  let peek_pack_without_sideband (decoder : decoder) =
    let payload =
      Bytes.sub_string decoder.buffer decoder.pos (decoder.max - decoder.pos)
    in
    payload, 0, decoder.max - decoder.pos

  let junk_pack_without_sideband (decoder : decoder) =
    decoder.pos <- decoder.max

  let decode_pack ?(side_band = false) ~push_stdout ~push_stderr decoder =
    let with_side_band decoder =
      let v = peek_pkt ~trim:false decoder in
      match String.Sub.head v with
      | Some '\001' ->
          let str = String.Sub.to_string (String.Sub.tail v) in
          junk_pkt decoder;
          return (`Payload (str, 0, String.length str)) decoder
      | Some '\002' ->
          let tail = String.Sub.to_string (String.Sub.tail v) (* copy *) in
          push_stdout tail;
          junk_pkt decoder;
          return `Stdout decoder
      | Some '\003' ->
          let tail = String.Sub.to_string (String.Sub.tail v) (* copy *) in
          push_stderr tail;
          junk_pkt decoder;
          return `Stderr decoder
      | Some _ -> fail decoder (`Invalid_side_band (String.Sub.to_string v))
      | None -> return `End_of_transmission decoder
    in
    let end_of_pack decoder () = return `End_of_transmission decoder in
    let without_side_band decoder =
      let buf, off, len = peek_pack_without_sideband decoder in
      junk_pack_without_sideband decoder;
      return (`Payload (buf, off, len)) decoder
    in
    if side_band then prompt_pkt ~strict:true with_side_band decoder
    else prompt_pack_without_sideband without_side_band end_of_pack decoder

  let decode_shallows decoder =
    let rec go acc decoder =
      let v = peek_pkt decoder in
      if String.Sub.length v = 0 then (
        junk_pkt decoder;
        return (List.rev acc) decoder)
      else if
        String.Sub.is_prefix ~affix:v_shallow v
        || String.Sub.is_prefix ~affix:v_unshallow v
      then
        match String.Sub.cut ~sep:v_space v with
        | Some (v, uid) ->
            let uid = String.Sub.to_string uid in
            if String.Sub.equal_bytes v v_shallow then (
              junk_pkt decoder;
              prompt_pkt (go (Shallow.Shallow uid :: acc)) decoder)
            else (
              junk_pkt decoder;
              prompt_pkt (go (Shallow.Unshallow uid :: acc)) decoder)
        | _ -> return (List.rev acc) decoder
      else return (List.rev acc) decoder
    in
    prompt_pkt (go []) decoder

  let decode_negotiation decoder =
    let rec k decoder =
      let pkt = peek_pkt decoder in
      if String.Sub.equal_bytes pkt v_nak then (
        junk_pkt decoder;
        return Negotiation.NAK decoder)
      else if String.Sub.is_prefix ~affix:v_ack pkt then
        match String.Sub.cuts ~sep:v_space pkt with
        | [ _; uid ] ->
            let uid = String.Sub.to_string uid in
            junk_pkt decoder;
            return (Negotiation.ACK uid) decoder
        | [ _; uid; v ] -> (
            let uid = String.Sub.to_string uid in
            match
              let v = String.Sub.to_string v in
              junk_pkt decoder;
              v
            with
            | "continue" -> return (Negotiation.ACK_continue uid) decoder
            | "ready" -> return (Negotiation.ACK_ready uid) decoder
            | "common" -> return (Negotiation.ACK_common uid) decoder
            | _ -> fail decoder (`Invalid_ack (String.Sub.to_string pkt)))
        | _ -> fail decoder (`Invalid_ack (String.Sub.to_string pkt))
      else (
        junk_pkt decoder;
        prompt_pkt k decoder)
    in
    prompt_pkt k decoder

  let decode_flush decoder =
    let k decoder =
      let pkt = peek_pkt decoder in
      if String.Sub.length pkt = 0 then return () decoder
      else fail decoder (`Unexpected_pkt_line (String.Sub.to_string pkt))
    in
    prompt_pkt k decoder

  let decode_status decoder =
    let command decoder =
      let pkt = peek_pkt decoder in
      if String.Sub.length pkt = 0 then Stdlib.Ok None
      else
        match String.Sub.cuts ~sep:v_space pkt with
        | res :: reference :: rest -> (
            match String.Sub.to_string res with
            | "ok" -> Stdlib.Ok (Some (`OK (String.Sub.to_string reference)))
            | "ng" ->
                let err = String.Sub.(to_string (concat ~sep:v_space rest)) in
                let reference = String.Sub.to_string reference in
                Stdlib.Ok (Some (`ER (reference, err)))
            | "ff" -> Stdlib.Ok (Some (`FF (String.Sub.to_string reference)))
            | _ ->
                Stdlib.Error
                  (`Invalid_command_result (String.Sub.to_string pkt)))
        | _ -> Stdlib.Error (`Invalid_command_result (String.Sub.to_string pkt))
    in

    let commands res decoder =
      let rec go acc decoder =
        match command decoder with
        | Ok (Some x) ->
            junk_pkt decoder;
            prompt_pkt (go (x :: acc)) decoder
        | Ok None ->
            return { Status.result = res; commands = List.rev acc } decoder
        | Error err -> fail decoder err
      in
      go [] decoder
    in

    let result decoder =
      let pkt = peek_pkt decoder in
      match String.Sub.cut ~sep:v_space pkt with
      | None -> return { Status.result = Stdlib.Ok (); commands = [] } decoder
      | Some (_unpack, res) -> (
          match String.Sub.(to_string (trim res)) with
          | "ok" ->
              junk_pkt decoder;
              prompt_pkt (commands (Stdlib.Ok ())) decoder
          | err ->
              junk_pkt decoder;
              prompt_pkt (commands (Stdlib.Error err)) decoder)
    in

    prompt_pkt result decoder

  let decode_status ?(sideband = true) decoder =
    match sideband with
    | true ->
        let rec go buf decoder =
          let pkt = peek_pkt ~trim:false decoder in
          match String.Sub.head pkt with
          | Some '\001' ->
              let str = String.Sub.(to_string (tail pkt)) in
              Buffer.add_string buf str;
              junk_pkt decoder;
              prompt_pkt (go buf) decoder
          | Some _ ->
              junk_pkt decoder;
              prompt_pkt (go buf) decoder
          | None ->
              let decoder' = of_string (Buffer.contents buf) in
              decode_status decoder'
        in
        prompt_pkt (go (Buffer.create 0x100)) decoder
    | false -> decode_status decoder

  let decode_commands decoder =
    let rec rest_commands ({ Commands.commands = first, rest; _ } as res)
        decoder =
      let pkt = peek_pkt decoder in
<<<<<<< HEAD
      match String.Sub.head pkt with
      | Some '\001' ->
          let str = String.Sub.(to_string (tail pkt)) in
          let decoder' = of_string str in
          decode_status decoder' >>= fun res ->
          junk_pkt decoder;
          prompt_pkt (return res) decoder
      | Some _ -> assert false (* TODO *)
      | None ->
=======
      match String.Sub.cuts ~sep:v_space pkt with
      | [ oid0; oid1; reference ] ->
          let reference = String.Sub.to_string reference in
          let commands =
            match
              String.Sub.for_all is_zero oid0, String.Sub.for_all is_zero oid1
            with
            | true, false ->
                ( first,
                  Commands.Create (String.Sub.to_string oid1, reference) :: rest
                )
            | false, true ->
                ( first,
                  Commands.Delete (String.Sub.to_string oid0, reference) :: rest
                )
            | false, false ->
                ( first,
                  Commands.Update
                    ( String.Sub.to_string oid0,
                      String.Sub.to_string oid1,
                      reference )
                  :: rest )
            | _ -> assert false
          in
>>>>>>> 57034507
          junk_pkt decoder;
          prompt_pkt (rest_commands { res with commands }) decoder
      | _ -> return (Some res) decoder
    in
    let first_command decoder =
      let pkt = peek_pkt decoder in
      match String.Sub.cut ~sep:v_zero pkt with
      | Some (cmd, capabilities) -> (
          let capabilities = String.Sub.fields capabilities in
          let capabilities =
            List.map
              (Capability.of_string <.> String.Sub.to_string)
              capabilities
          in
          match String.Sub.cuts ~sep:v_space cmd with
          | [ oid0; oid1; reference ] ->
              let reference = String.Sub.to_string reference in
              let commands =
                match
                  ( String.Sub.for_all is_zero oid0,
                    String.Sub.for_all is_zero oid1 )
                with
                | true, false ->
                    Commands.Create (String.Sub.to_string oid1, reference), []
                | false, true ->
                    Commands.Delete (String.Sub.to_string oid0, reference), []
                | false, false ->
                    ( Commands.Update
                        ( String.Sub.to_string oid0,
                          String.Sub.to_string oid1,
                          reference ),
                      [] )
                | true, true -> assert false
              in
              junk_pkt decoder;
              prompt_pkt
                (rest_commands { Commands.capabilities; commands })
                decoder
          | _ -> fail decoder (`Invalid_command (String.Sub.to_string cmd)))
      | None ->
          junk_pkt decoder;
          return None decoder
    in
    prompt_pkt first_command decoder
end

module Encoder = struct
  open Pkt_line.Encoder

  type nonrec error = error

  let pp_error = pp_error
  let write_space encoder = write encoder " "
  let write_zero encoder = write encoder "\000"
  let write_new_line encoder = write encoder "\n"

  let delayed_write_pkt k0 k1 ({ pos; payload } as encoder) =
    (* leave space for pkt length: 4 bytes *)
    encoder.pos <- pos + 4;
    k0 encoder;
    (* XXX(dinosaure): or [encoder.pos <- encoder.pos + 4]? *)
    let len = encoder.pos - pos in
    Bytes.blit_string (Fmt.str "%04X" len) 0 payload pos 4;
    flush k1 encoder

  let kdone _encoder = Done

  let kflush encoder =
    write encoder "0000";
    flush kdone encoder

  let encode_flush encoder = kflush encoder

  let encode_proto_request encoder
      { Proto_request.path; host; version; request_command } =
    let write_request_command encoder = function
      | `Upload_pack -> write encoder "git-upload-pack"
      | `Receive_pack -> write encoder "git-receive-pack"
      | `Upload_archive -> write encoder "git-upload-archive"
    in
    let write_version encoder version =
      let version = Fmt.str "version=%d" version in
      write encoder version
    in
    let write_host encoder = function
      | host, Some port ->
          let host = Fmt.str "host=%s:%d" host port in
          write encoder host
      | host, None ->
          let host = Fmt.str "host=%s" host in
          write encoder host
    in
    let k encoder =
      write_request_command encoder request_command;
      write_space encoder;
      write encoder path;
      write_zero encoder;
      write_host encoder host;
      write_zero encoder;
      if version > 1 then (
        write_zero encoder;
        write_version encoder version;
        write_zero encoder)
    in
    delayed_write_pkt k kdone encoder

  let encode_want encoder
      { Want.capabilities; wants = first, others; shallows; deepen; filter } =
    let filter encoder =
      match filter with Some _ -> . | None -> encode_flush encoder
    in

    let deepen encoder =
      match deepen with
      | None -> filter encoder
      | Some (`Depth depth) ->
          let depth encoder =
            write encoder "deepen";
            write_space encoder;
            write encoder (string_of_int depth)
          in
          delayed_write_pkt depth filter encoder
      | Some (`Timestamp timestamp) ->
          let timestamp encoder =
            write encoder "deepen-since";
            write_space encoder;
            write encoder (Int64.to_string timestamp)
          in
          delayed_write_pkt timestamp filter encoder
      | Some (`Not reference) ->
          let not encoder =
            write encoder "deepen-not";
            write_space encoder;
            write encoder reference
          in
          delayed_write_pkt not filter encoder
    in

    let shallows encoder =
      let shallow hash encoder =
        write encoder "shallow";
        write_space encoder;
        write encoder hash
      in
      let rec go shallows encoder =
        match shallows with
        | [] -> deepen encoder
        | head :: tail -> delayed_write_pkt (shallow head) (go tail) encoder
      in
      go shallows encoder
    in

    let others encoder =
      let want hash encoder =
        write encoder "want";
        write_space encoder;
        write encoder hash
      in
      let rec go others encoder =
        match others with
        | [] -> shallows encoder
        | head :: tail -> delayed_write_pkt (want head) (go tail) encoder
      in
      go others encoder
    in

    let first encoder =
      write encoder "want";
      write_space encoder;
      write encoder first;
      let rec go = function
        | [] -> ()
        | [ capability ] -> write encoder (Capability.to_string capability)
        | head :: tail ->
            write encoder (Capability.to_string head);
            write_space encoder;
            go tail
      in
      if List.length capabilities > 0 then (
        write_space encoder;
        go capabilities);
      write_new_line encoder
    in

    delayed_write_pkt first others encoder

  let encode_done encoder =
    let k encoder =
      write encoder "done";
      write_new_line encoder
    in
    delayed_write_pkt k kdone encoder

  let unsafe_encode_packet ({ pos; payload; _ } as encoder) ~packet =
    encoder.pos <- pos + 4;
    write encoder packet;
    let len = encoder.pos - pos in
    Bytes.blit_string (Fmt.str "%04X" len) 0 payload pos 4

  let write_command encoder = function
    | Commands.Create (uid, r) ->
        let zero_id = String.make (String.length uid) '0' in
        write encoder zero_id;
        write_space encoder;
        write encoder uid;
        write_space encoder;
        write encoder r
    | Commands.Delete (uid, r) ->
        let zero_id = String.make (String.length uid) '0' in
        write encoder uid;
        write_space encoder;
        write encoder zero_id;
        write_space encoder;
        write encoder r
    | Commands.Update (a, b, r) ->
        write encoder a;
        write_space encoder;
        write encoder b;
        write_space encoder;
        write encoder r

  let encode_commands encoder
      { Commands.capabilities; commands = first, others } =
    let others encoder =
      let command c encoder = write_command encoder c in
      let rec go others encoder =
        match others with
        | [] -> kflush encoder
        | head :: tail -> delayed_write_pkt (command head) (go tail) encoder
      in
      go others encoder
    in
    let first encoder =
      write_command encoder first;
      let rec go = function
        | [] -> ()
        | [ capability ] -> write encoder (Capability.to_string capability)
        | head :: tail ->
            write encoder (Capability.to_string head);
            write_space encoder;
            go tail
      in
      write_zero encoder;
      if List.length capabilities > 0 then go capabilities
    in
    delayed_write_pkt first others encoder

  let encode_advertised_refs encoder advertised_refs =
    let encode_shallows shallows encoder =
      let encode_shallow shallow encoder =
        write encoder "shallow";
        write_space encoder;
        write encoder shallow
      in
      let rec go shallows encoder =
        match shallows with
        | [] -> kflush encoder
        | hd :: tl -> delayed_write_pkt (encode_shallow hd) (go tl) encoder
      in
      go shallows encoder
    in
    let encode_others_refs others encoder =
      let encode_advertised_ref uid refname peeled encoder =
        write encoder uid;
        write_space encoder;
        write encoder refname;
        if peeled then write encoder "^{}"
      in
      let rec go others encoder =
        match others with
        | [] -> encode_shallows advertised_refs.Advertised_refs.shallows encoder
        | (uid, refname, peeled) :: rest ->
            delayed_write_pkt
              (encode_advertised_ref uid refname peeled)
              (go rest) encoder
      in
      go others encoder
    in
    let encode_first_ref (uid, refname, peeled) encoder =
      write encoder uid;
      write_space encoder;
      write encoder refname;
      if peeled then write encoder "^{}";
      write_zero encoder;
      let rec go = function
        | [] -> ()
        | [ capability ] -> write encoder (Capability.to_string capability)
        | head :: tail ->
            write encoder (Capability.to_string head);
            write_space encoder;
            go tail
      in
      go advertised_refs.Advertised_refs.capabilities
    in
    let encode_no_refs encoder =
      let capabilities = "capabilities^{}" and zero_uid = String.make 40 '0' in
      write encoder zero_uid;
      write_space encoder;
      write encoder capabilities;
      write_zero encoder;
      let rec go = function
        | [] -> ()
        | [ capability ] -> write encoder (Capability.to_string capability)
        | head :: tail ->
            write encoder (Capability.to_string head);
            write_space encoder;
            go tail
      in
      go advertised_refs.Advertised_refs.capabilities
    in
    match advertised_refs.Advertised_refs.refs with
    | (uid, refname, peeled) :: others ->
        delayed_write_pkt
          (encode_first_ref (uid, refname, peeled))
          (encode_others_refs others)
          encoder
    | [] ->
        delayed_write_pkt encode_no_refs
          (encode_shallows advertised_refs.Advertised_refs.shallows)
          encoder

  (* TODO(dinosaure): handle HTTP/stateless and side-band. *)
  let encode_pack ?side_band:(_ = false) ?stateless:(_ = false) encoder payload
      =
    let rec go buffer off max encoder =
      if max = 0 then flush kdone encoder
      else
        let len = min max (Bytes.length encoder.payload - encoder.pos) in
        Bytes.blit_string payload off encoder.payload encoder.pos len;
        encoder.pos <- encoder.pos + len;
        flush (go buffer (off + len) (max - len)) encoder
    in
    go payload 0 (String.length payload) encoder
end<|MERGE_RESOLUTION|>--- conflicted
+++ resolved
@@ -318,11 +318,8 @@
     | `Invalid_command_result raw ->
         Fmt.pf ppf "Invalid result command (%S)" raw
     | `Unexpected_flush -> Fmt.string ppf "Unexpected flush"
-<<<<<<< HEAD
-=======
     | `Unexpected_pkt_line raw -> Fmt.pf ppf "Unexpected pkt-line (%S)" raw
     | `Invalid_command cmd -> Fmt.pf ppf "Invalid command (%S)" cmd
->>>>>>> 57034507
 
   let is_new_line = function '\n' -> true | _ -> false
 
@@ -743,17 +740,6 @@
     let rec rest_commands ({ Commands.commands = first, rest; _ } as res)
         decoder =
       let pkt = peek_pkt decoder in
-<<<<<<< HEAD
-      match String.Sub.head pkt with
-      | Some '\001' ->
-          let str = String.Sub.(to_string (tail pkt)) in
-          let decoder' = of_string str in
-          decode_status decoder' >>= fun res ->
-          junk_pkt decoder;
-          prompt_pkt (return res) decoder
-      | Some _ -> assert false (* TODO *)
-      | None ->
-=======
       match String.Sub.cuts ~sep:v_space pkt with
       | [ oid0; oid1; reference ] ->
           let reference = String.Sub.to_string reference in
@@ -778,7 +764,6 @@
                   :: rest )
             | _ -> assert false
           in
->>>>>>> 57034507
           junk_pkt decoder;
           prompt_pkt (rest_commands { res with commands }) decoder
       | _ -> return (Some res) decoder
