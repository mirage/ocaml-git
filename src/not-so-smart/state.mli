--- conflicted
+++ resolved
@@ -34,21 +34,6 @@
 end
 
 module Context : sig
-<<<<<<< HEAD
-  type t
-  type encoder = Pkt_line.Encoder.encoder
-  type decoder = Pkt_line.Decoder.decoder
-
-  type capabilities = {
-    client_caps : Capability.t list;
-    server_caps : Capability.t list;
-  }
-
-  val pp : Capability.t Fmt.t -> t Fmt.t
-  val make : client_caps:Capability.t list -> t
-  val encoder : t -> encoder
-  val decoder : t -> decoder
-=======
   type capabilities = {
     client_caps : Capability.t list;
     server_caps : Capability.t list;
@@ -64,34 +49,25 @@
   val with_decoder :
     client_caps:Capability.t list -> Pkt_line.Decoder.decoder -> t
 
->>>>>>> 57034507
   val capabilities : t -> capabilities
   val replace_server_caps : t -> Capability.t list -> unit
   val is_cap_shared : t -> Capability.t -> bool
 end
 
 module Scheduler
+    (Context : CONTEXT)
     (Value : VALUE
                with type encoder = Context.encoder
                 and type decoder = Context.decoder) : sig
   type error = Value.error
 
-<<<<<<< HEAD
   val pp_error : error Fmt.t
-  val return : 'v -> ('v, 'err) t
-  val bind : ('a, 'err) t -> f:('a -> ('b, 'err) t) -> ('b, 'err) t
-  val ( >>= ) : ('a, 'err) t -> ('a -> ('b, 'err) t) -> ('b, 'err) t
-  val map : ('a, 'err) t -> f:('a -> 'b) -> ('b, 'err) t
-  val ( let* ) : ('a, 'err) t -> ('a -> ('b, 'err) t) -> ('b, 'err) t
-  val ( >|= ) : ('a, 'err) t -> ('a -> 'b) -> ('b, 'err) t
-=======
   val return : 'v -> ('v, 'err) t
   val bind : ('a, 'err) t -> f:('a -> ('b, 'err) t) -> ('b, 'err) t
   val map : ('a, 'err) t -> f:('a -> 'b) -> ('b, 'err) t
   val ( >>= ) : ('a, 'err) t -> ('a -> ('b, 'err) t) -> ('b, 'err) t
   val ( >|= ) : ('a, 'err) t -> ('a -> 'b) -> ('b, 'err) t
   val ( let* ) : ('a, 'err) t -> ('a -> ('b, 'err) t) -> ('b, 'err) t
->>>>>>> 57034507
   val ( let+ ) : ('a, 'err) t -> ('a -> 'b) -> ('b, 'err) t
   val fail : 'err -> ('v, 'err) t
   val reword_error : ('err0 -> 'err1) -> ('v, 'err0) t -> ('v, 'err1) t
