(executable
 (name test)
<<<<<<< HEAD
 (modules append fifo hTTP loopback lwt_backend ref store_backend test uid
   unix_backend pipe)
 (libraries bigarray-compat capability git.nss.state mirage-flow mimic
   git.nss.unixiz git git-unix result curl.lwt mirage-crypto-rng.unix
   digestif digestif.c domain-name git.nss git.nss.wire-proto-v2 git.nss.git
   bos fpath carton-lwt bigstringaf git.nss.sigs git.nss.hkt fmt git.nss.pck
   carton rresult alcotest git.nss.smart lwt.unix mmap astring lwt cstruct
   uri fmt.tty logs.fmt alcotest-lwt cohttp-lwt-unix git-cohttp-unix))
=======
 (modules
  append
  fifo
  hTTP
  loopback
  lwt_backend
  ref
  store_backend
  test
  uid
  unix_backend
  pipe)
 (libraries
  git_version
  git.nss.pkt-line
  ptime
  ptime.clock.os
  mirage-flow
  mimic
  git.nss.unixiz
  git
  git-unix
  result
  mirage-crypto-rng
  mirage-crypto-rng.unix
  digestif
  digestif.c
  domain-name
  git.nss
  git.nss.git
  bos
  fpath
  carton-lwt
  bigstringaf
  git.nss.sigs
  git.nss.hkt
  fmt
  git.nss.pck
  carton
  rresult
  alcotest
  git.nss.smart
  lwt.unix
  astring
  lwt
  cstruct
  uri
  fmt.tty
  logs
  logs.fmt
  alcotest-lwt
  unix))
>>>>>>> 57034507

(executable
 (name test_edn)
 (modules test_edn)
 (libraries alcotest fmt ipaddr domain-name git.nss.git mimic uri))

(rule
 (alias runtest)
 (package git)
 (deps
  (:test test.exe)
  pack-testzone-0.pack
  pack-testzone-0.idx
  pack-testzone-1.pack
  pack-testzone-1.idx
  GET
  POST)
 (action
  (run %{test} --color=always)))

(rule
 (alias runtest)
 (package git)
 (deps
  (:test test_edn.exe))
 (action
  (run %{test} --color=always)))<|MERGE_RESOLUTION|>--- conflicted
+++ resolved
@@ -1,15 +1,5 @@
 (executable
  (name test)
-<<<<<<< HEAD
- (modules append fifo hTTP loopback lwt_backend ref store_backend test uid
-   unix_backend pipe)
- (libraries bigarray-compat capability git.nss.state mirage-flow mimic
-   git.nss.unixiz git git-unix result curl.lwt mirage-crypto-rng.unix
-   digestif digestif.c domain-name git.nss git.nss.wire-proto-v2 git.nss.git
-   bos fpath carton-lwt bigstringaf git.nss.sigs git.nss.hkt fmt git.nss.pck
-   carton rresult alcotest git.nss.smart lwt.unix mmap astring lwt cstruct
-   uri fmt.tty logs.fmt alcotest-lwt cohttp-lwt-unix git-cohttp-unix))
-=======
  (modules
   append
   fifo
@@ -23,46 +13,49 @@
   unix_backend
   pipe)
  (libraries
-  git_version
-  git.nss.pkt-line
-  ptime
-  ptime.clock.os
-  mirage-flow
-  mimic
-  git.nss.unixiz
-  git
-  git-unix
-  result
-  mirage-crypto-rng
-  mirage-crypto-rng.unix
+  alcotest
+  alcotest-lwt
+  astring
+  bigstringaf
+  bos
+  carton
+  carton-lwt
+  capability
+  cstruct
   digestif
   digestif.c
   domain-name
+  fmt
+  fmt.tty
+  fpath
+  git
   git.nss
   git.nss.git
-  bos
-  fpath
-  carton-lwt
-  bigstringaf
+  git.nss.hkt
+  git.nss.pck
+  git.nss.pkt-line
   git.nss.sigs
-  git.nss.hkt
-  fmt
-  git.nss.pck
-  carton
-  rresult
-  alcotest
   git.nss.smart
-  lwt.unix
-  astring
-  lwt
-  cstruct
-  uri
-  fmt.tty
+  git.nss.state
+  git.nss.unixiz
+  git.nss.wire-proto-v2
+  git-unix
+  git_version
   logs
   logs.fmt
-  alcotest-lwt
-  unix))
->>>>>>> 57034507
+  lwt
+  lwt.unix
+  mimic
+  mirage-crypto-rng
+  mirage-crypto-rng.unix
+  mirage-flow
+  ptime
+  ptime.clock.os
+  result
+  rresult
+  unix
+  uri
+))
 
 (executable
  (name test_edn)
@@ -71,7 +64,9 @@
 
 (rule
  (alias runtest)
- (package git)
+ (package git-unix)
+ (enabled_if
+  (= %{os_type} "Unix"))
  (deps
   (:test test.exe)
   pack-testzone-0.pack
